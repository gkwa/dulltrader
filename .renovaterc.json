{
  "$schema": "https://docs.renovatebot.com/renovate-schema.json",
  "ignorePaths": ["**/testdata/**"],
  "extends": ["config:recommended", ":dependencyDashboard"],
  "configMigration": true,
  "prHourlyLimit": 0,
  "prConcurrentLimit": 0,
  "packageRules": [
    {
      "matchUpdateTypes": ["minor", "patch", "pin", "digest"],
      "automerge": true,
      "automergeType": "pr",
      "automergeStrategy": "fast-forward",
      "requiredStatusChecks": null,
      "minimumReleaseAge": null
    },
    {
      "matchUpdateTypes": ["minor", "patch", "pin", "digest"],
      "automerge": true,
      "automergeStrategy": "squash",
      "automergeType": "pr",
<<<<<<< HEAD
      "ignoreTests": false,
      "matchDepTypes": ["*"]
=======
      "automergeStrategy": "fast-forward",
      "ignoreTests": true,
      "minimumReleaseAge": null
>>>>>>> 5a4fefb4
    }
  ],
  "platformAutomerge": true,
  "postUpdateOptions": ["gomodTidy", "gomodUpdateImportPaths"]
}<|MERGE_RESOLUTION|>--- conflicted
+++ resolved
@@ -11,7 +11,7 @@
       "automerge": true,
       "automergeType": "pr",
       "automergeStrategy": "fast-forward",
-      "requiredStatusChecks": null,
+      "ignoreTests": true,
       "minimumReleaseAge": null
     },
     {
@@ -19,14 +19,8 @@
       "automerge": true,
       "automergeStrategy": "squash",
       "automergeType": "pr",
-<<<<<<< HEAD
       "ignoreTests": false,
       "matchDepTypes": ["*"]
-=======
-      "automergeStrategy": "fast-forward",
-      "ignoreTests": true,
-      "minimumReleaseAge": null
->>>>>>> 5a4fefb4
     }
   ],
   "platformAutomerge": true,
